import pytest
import numpy as np
from numpy.testing import assert_allclose
from keras import layers
from keras import models
from keras.utils.test_utils import layer_test
from keras.utils.test_utils import keras_test
from keras.layers import merge


@keras_test
def test_merge_add():
    i1 = layers.Input(shape=(4, 5))
    i2 = layers.Input(shape=(4, 5))
    i3 = layers.Input(shape=(4, 5))
<<<<<<< HEAD
    o = layers.sum([i1, i2, i3])
    assert o.get_shape().as_list() == [None, 4, 5]
=======
    o = layers.add([i1, i2, i3])
    assert o._keras_shape == (None, 4, 5)
>>>>>>> 5d0cb109
    model = models.Model([i1, i2, i3], o)

    x1 = np.random.random((2, 4, 5))
    x2 = np.random.random((2, 4, 5))
    x3 = np.random.random((2, 4, 5))
    out = model.predict([x1, x2, x3])
    assert out.shape == (2, 4, 5)
    assert_allclose(out, x1 + x2 + x3, atol=1e-4)


@keras_test
def test_merge_multiply():
    i1 = layers.Input(shape=(4, 5))
    i2 = layers.Input(shape=(4, 5))
    i3 = layers.Input(shape=(4, 5))
    o = layers.multiply([i1, i2, i3])
    assert o.get_shape().as_list() == [None, 4, 5]
    model = models.Model([i1, i2, i3], o)

    x1 = np.random.random((2, 4, 5))
    x2 = np.random.random((2, 4, 5))
    x3 = np.random.random((2, 4, 5))
    out = model.predict([x1, x2, x3])
    assert out.shape == (2, 4, 5)
    assert_allclose(out, x1 * x2 * x3, atol=1e-4)


@keras_test
def test_merge_average():
    i1 = layers.Input(shape=(4, 5))
    i2 = layers.Input(shape=(4, 5))
    o = layers.average([i1, i2])
    assert o.get_shape().as_list() == [None, 4, 5]
    model = models.Model([i1, i2], o)

    x1 = np.random.random((2, 4, 5))
    x2 = np.random.random((2, 4, 5))
    out = model.predict([x1, x2])
    assert out.shape == (2, 4, 5)
    assert_allclose(out, 0.5 * (x1 + x2), atol=1e-4)


@keras_test
def test_merge_maximum():
    i1 = layers.Input(shape=(4, 5))
    i2 = layers.Input(shape=(4, 5))
    o = layers.maximum([i1, i2])
    assert o.get_shape().as_list() == [None, 4, 5]
    model = models.Model([i1, i2], o)

    x1 = np.random.random((2, 4, 5))
    x2 = np.random.random((2, 4, 5))
    out = model.predict([x1, x2])
    assert out.shape == (2, 4, 5)
    assert_allclose(out, np.maximum(x1, x2), atol=1e-4)


@keras_test
def test_merge_concatenate():
    i1 = layers.Input(shape=(4, 5))
    i2 = layers.Input(shape=(4, 5))
    o = layers.concatenate([i1, i2], axis=1)
    assert o.get_shape().as_list() == [None, 8, 5]
    model = models.Model([i1, i2], o)

    x1 = np.random.random((2, 4, 5))
    x2 = np.random.random((2, 4, 5))
    out = model.predict([x1, x2])
    assert out.shape == (2, 8, 5)
    assert_allclose(out, np.concatenate([x1, x2], axis=1), atol=1e-4)


@keras_test
def test_merge_dot():
    i1 = layers.Input(shape=(4,))
    i2 = layers.Input(shape=(4,))
    o = layers.dot([i1, i2], axes=1)
    assert o.get_shape().as_list() == [None, 1]
    model = models.Model([i1, i2], o)

    x1 = np.random.random((2, 4))
    x2 = np.random.random((2, 4))
    out = model.predict([x1, x2])
    assert out.shape == (2, 1)
    expected = np.zeros((2, 1))
    expected[0, 0] = np.dot(x1[0], x2[0])
    expected[1, 0] = np.dot(x1[1], x2[1])
    assert_allclose(out, expected, atol=1e-4)

    # Test with negative tuple of axes.
    o = layers.dot([i1, i2], axes=(-1, -1))
    assert o.get_shape().as_list() == [None, 1]
    model = models.Model([i1, i2], o)
    out = model.predict([x1, x2])
    assert out.shape == (2, 1)
    assert_allclose(out, expected, atol=1e-4)


if __name__ == '__main__':
    pytest.main([__file__])<|MERGE_RESOLUTION|>--- conflicted
+++ resolved
@@ -3,9 +3,7 @@
 from numpy.testing import assert_allclose
 from keras import layers
 from keras import models
-from keras.utils.test_utils import layer_test
 from keras.utils.test_utils import keras_test
-from keras.layers import merge
 
 
 @keras_test
@@ -13,13 +11,9 @@
     i1 = layers.Input(shape=(4, 5))
     i2 = layers.Input(shape=(4, 5))
     i3 = layers.Input(shape=(4, 5))
-<<<<<<< HEAD
-    o = layers.sum([i1, i2, i3])
+
+    o = layers.add([i1, i2, i3])
     assert o.get_shape().as_list() == [None, 4, 5]
-=======
-    o = layers.add([i1, i2, i3])
-    assert o._keras_shape == (None, 4, 5)
->>>>>>> 5d0cb109
     model = models.Model([i1, i2, i3], o)
 
     x1 = np.random.random((2, 4, 5))
