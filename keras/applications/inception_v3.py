--- conflicted
+++ resolved
@@ -17,16 +17,11 @@
 
 from .. import backend as K
 from .. import layers
-<<<<<<< HEAD
 from ..engine.topology import get_source_inputs
 from .imagenet_utils import _obtain_input_shape
 from .imagenet_utils import decode_predictions  # pylint: disable=unused-import
 from ..layers import AveragePooling2D
-=======
 from ..layers import Activation
-from ..layers import Dense
-from ..layers import Input
->>>>>>> eaa82758
 from ..layers import BatchNormalization
 from ..layers import Conv2D
 from ..layers import Dense
