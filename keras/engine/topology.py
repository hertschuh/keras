--- conflicted
+++ resolved
@@ -363,7 +363,6 @@
     def non_trainable_weights(self, weights):
         self._non_trainable_weights = weights
 
-    @interfaces.legacy_add_weight_support
     def add_weight(self,
                    name,
                    shape,
@@ -419,9 +418,7 @@
         """
         inputs = _to_list(inputs)
         for x in inputs:
-            try:
-                K.is_keras_tensor(x)
-            except ValueError:
+            if not isinstance(x, K.TENSOR_TYPES):
                 raise ValueError('Layer ' + self.name + ' was called with '
                                  'an input that isn\'t a symbolic tensor. '
                                  'Received type: ' +
@@ -589,8 +586,6 @@
             output = self.call(inputs, **kwargs)
             output_mask = self.compute_mask(inputs, previous_mask)
 
-<<<<<<< HEAD
-=======
             # If the layer returns tensors from its inputs, unmodified,
             # we copy them to avoid loss of tensor metadata.
             output_ls = _to_list(output)
@@ -605,16 +600,6 @@
             else:
                 output = output_ls_copy
 
-            # Infering the output shape is only relevant for Theano.
-            if all([s is not None for s in _to_list(input_shape)]):
-                output_shape = self.compute_output_shape(input_shape)
-            else:
-                if isinstance(input_shape, list):
-                    output_shape = [None for _ in input_shape]
-                else:
-                    output_shape = None
-
->>>>>>> c8d35caa
             # Add an inbound node to the layer, so that it keeps track
             # of the call and of all new variables created during the call.
             # This also updates the layer history of the output tensor(s).
@@ -1268,7 +1253,6 @@
         name: Name of the layer (string).
     """
 
-    @interfaces.legacy_input_support
     def __init__(self, input_shape=None, batch_size=None,
                  batch_input_shape=None,
                  dtype=None, input_tensor=None, sparse=False, name=None):
@@ -1345,12 +1329,12 @@
 
 
 def Input(  # pylint: disable=invalid-name
-    shape=None,
-    batch_shape=None,
-    name=None,
-    dtype=K.floatx(),
-    sparse=False,
-    tensor=None):
+        shape=None,
+        batch_shape=None,
+        name=None,
+        dtype=K.floatx(),
+        sparse=False,
+        tensor=None):
     """`Input()` is used to instantiate a Keras tensor.
 
     A Keras tensor is a tensor object from the underlying backend
